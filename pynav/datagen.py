from typing import Callable, List, Union
import numpy as np
from .utils import randvec
from .types import (
    State,
    ProcessModel,
    MeasurementModel,
    Input,
    StampedValue,
    Measurement,
)


class DataGenerator:
    """
    A class used for data generation given a process model, and as many measurement
    models as you want. Frequencies and offsets of each measurement can also be specified.

    Parameters
    ----------
    process_model : ProcessModel
        Process model to be used for ground truth trajectory simulation
    input_func : Callable[[float], np.ndarray]
        A function that returns the input value to be used. The function
        must accept a timestamp as a float from the data generator.
    input_covariance : np.ndarray or Callable[[float], np.ndarray].
        Covariance used for noise generation to be applied to input values.
        Either provided as a static value or as a function returning the time-varying Q
    input_freq : float
        Frequency if the input.
    meas_model_list : List[MeasurementModel], optional
        MeasurementModel of measurements to be generated, by default []
    meas_freq_list : float or List[float], optional
        If a measurement model list is provided, also provide a list of
        frequencies associated with each measurement. If a single frequency
        is provided as a float, it will be used for all measurements.
    """

    def __init__(
        self,
        process_model: ProcessModel,
        input_func: Callable[[float], np.ndarray],
        input_covariance: np.ndarray,
        input_freq: float,
        meas_model_list: List[MeasurementModel] = [],
        meas_freq_list: Union[float, List[float]] = None,
        meas_init_offset: Union[float, List[float]] = [0.0],
    ):

        # TODO: Add documentation and tests. And an example?
        # TODO: Add check to see if meas_freq_list and meas_init_offset are
        # appropriate size if is list
        
        # Make input covariance a callable if it isnt
        if callable(input_covariance):
            self.input_covariance = input_covariance
        elif isinstance(input_covariance, np.ndarray):
            self.input_covariance = lambda t: input_covariance
        else:
            raise ValueError("Input covariance must be a function or a matrix.")

        # Check meas frequencies were provided
        if (len(meas_model_list) != 0) and (meas_freq_list is None):
            raise ValueError("Measurement frequency must be provided.")

        # If only one frequency was provided, assume it was for all the models.
        if not isinstance(meas_freq_list, list):
            meas_freq_list = [meas_freq_list]

        if len(meas_freq_list) == 1:
            meas_freq_list = meas_freq_list * len(meas_model_list)

        # If only one offset was provided, assume it was for all the models.
        if not isinstance(meas_init_offset, list):
            meas_init_offset = [meas_init_offset]
        
        if len(meas_init_offset) == 1:
            meas_init_offset = meas_init_offset * len(meas_model_list)

        self.process_model = process_model
        self.input_func = input_func
        self.input_freq = input_freq
        self._meas_model_info = list(zip(
            meas_model_list, 
            meas_freq_list, 
            meas_init_offset,
        ))


    def add_measurement_model(
        self, 
        model: MeasurementModel, 
        freq: float, 
        offset: float = 0.0
    ):
        self._meas_model_info.append((model, freq, offset))

    def generate(self, x0: State, start: float, stop: float, noise=False):
        """
        Generates data by integrating the process model using noiseless input
        values, and using the states computed to generate measuements.

        Parameters
        ----------
        x0 : State
            Initial state
        start : float
            Starting timestamp
        stop : float
            Ending timestamp
        noise : bool, optional
            Whether to add noise to inputs/measurements, by default False

        Returns
        -------
        List[State]
            Ground truth states
        List[Input]
            Inputs, possibly noisy if requested.
        List[Measurement]
            Measurements, possibly noisy if requested.

        """

        times = np.arange(start, stop, 1 / self.input_freq)
        times = np.round(times,12)

        # Build large list of Measurement objects with the correct stamps,
        # but empty values, which we will fill later.
        meas_list: List[Measurement] = []
<<<<<<< HEAD
        for model_and_freq in self._meas_model_info:
            model, freq, init_offset = model_and_freq
            stamps = np.arange(times[0] + init_offset, times[-1], 1 / freq)
=======
        for model_and_freq in self._meas_model_and_freq:
            model, freq = model_and_freq
            stamps = np.arange(times[0], times[-1], 1 / freq)
            stamps = np.round(stamps,12)
>>>>>>> 06484cf2
            temp = [Measurement(None, stamp, model) for stamp in stamps]
            meas_list.extend(temp)

        # Sort by stamp
        meas_list.sort(key=lambda meas: meas.stamp)

        meas_idx = 0
        meas_generated = False

        if meas_idx < len(meas_list):
            meas = meas_list[meas_idx]
        else:
            meas_generated = True

        x = x0.copy()
        x.stamp = times[0]
        state_list = [x.copy()]
        input_list: List[Input] = []

        for k in range(0, len(times) - 1):

            # Check if the provided input profile is an object with a stamp
            # or is just the raw value
            u = self.input_func(times[k], x)

            # If just the raw value, converted to a StampedValue object
            if not hasattr(u, "stamp"):
                u = StampedValue(self.input_func(times[k], x), times[k])

            # Generate measurements if it is time to do so
            if not meas_generated:
                while times[k + 1] > meas.stamp and not meas_generated:

                    # Propagate state to measurement time
                    dt = meas.stamp - x.stamp
                    x = self.process_model.evaluate(x.copy(), u, dt)
                    x.stamp = meas.stamp

                    # Generate measurement
                    meas.value = generate_measurement(
                        state=x, model=meas.model, noise=noise
                    ).value

                    # Load next measurement
                    meas_idx += 1
                    if meas_idx < len(meas_list):
                        meas = meas_list[meas_idx]
                    else:
                        meas_generated = True

            # Propagate forward
            dt = times[k + 1] - x.stamp
            x = self.process_model.evaluate(x.copy(), u, dt)
            x.stamp = times[k+1]
            
            # Add noise to input if requested.
            if noise:
                Q = np.atleast_2d(self.input_covariance(times[k]))
                u = u.plus(randvec(Q))

            state_list.append(x.copy())
            input_list.append(u)

        state_list.sort(key=lambda x: x.stamp)
        input_list.sort(key=lambda x: x.stamp)
        meas_list.sort(key=lambda x: x.stamp)
        return state_list, input_list, meas_list


def generate_measurement(
    state: Union[State, List[State]], model: MeasurementModel, noise=True
) -> Union[Measurement, List[Measurement]]:
    """
    Generates a `Measurement` object given a measurement model and corresponding
    ground truth state value. Optionally add noise.

    Parameters
    ----------
    state : State or List[State]
        state at which to generate the measurement
    model : MeasurementModel
        measurement model that will be evaluated to generate the measurement
    noise : bool, optional
        flag whether to add noise to measurement, by default True

    Returns
    -------
    Measurement or List[Measurement]
        generated Measurement object(s)
    """

    # Handle list or single state
    if isinstance(state, State):
        received_list = False
        x_list = [state]
    else:
        received_list = True
        x_list = state

    # Generate all the measurements
    meas_list = []
    for x in x_list:
        R = np.atleast_2d(model.covariance(x))
        y = model.evaluate(x)
        og_shape = y.shape
        if noise:
            y = y.reshape((-1, 1)) + randvec(R)

        meas_list.append(Measurement(y.reshape(og_shape), x.stamp, model))

    if not received_list:
        meas_list = meas_list[0]

    return meas_list<|MERGE_RESOLUTION|>--- conflicted
+++ resolved
@@ -128,16 +128,10 @@
         # Build large list of Measurement objects with the correct stamps,
         # but empty values, which we will fill later.
         meas_list: List[Measurement] = []
-<<<<<<< HEAD
         for model_and_freq in self._meas_model_info:
             model, freq, init_offset = model_and_freq
             stamps = np.arange(times[0] + init_offset, times[-1], 1 / freq)
-=======
-        for model_and_freq in self._meas_model_and_freq:
-            model, freq = model_and_freq
-            stamps = np.arange(times[0], times[-1], 1 / freq)
             stamps = np.round(stamps,12)
->>>>>>> 06484cf2
             temp = [Measurement(None, stamp, model) for stamp in stamps]
             meas_list.extend(temp)
 
