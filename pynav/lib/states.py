from pylie import SO2, SO3, SE2, SE3, SE23, SL3
from pylie.numpy.base import MatrixLieGroup
import numpy as np
from ..types import State
from typing import Any, List

try:
    # We do not want to make ROS a hard dependency, so we import it only if
    # available.
    from geometry_msgs.msg import PoseStamped, QuaternionStamped
    import rospy
except ImportError:
    pass  # ROS is not installed
except:
    raise


class VectorState(State):
    """
    A standard vector-based state, with value represented by a 1D numpy array.
    """

    def __init__(self, value: np.ndarray, stamp: float = None, state_id=None):
        value = np.array(value).ravel()
        super(VectorState, self).__init__(
            value=value,
            dof=value.size,
            stamp=stamp,
            state_id=state_id,
        )
        self.value: np.ndarray = self.value  # just for type hinting

    def plus(self, dx: np.ndarray) -> "VectorState":
        new = self.copy()
        new.value: np.ndarray = new.value.ravel() + dx.ravel()
        return new

    def minus(self, x: "VectorState") -> np.ndarray:
        og_shape = self.value.shape
        return (self.value.ravel() - x.value.ravel()).reshape(og_shape)

    def copy(self) -> "VectorState":
        return VectorState(self.value.copy(), self.stamp, self.state_id)


class MatrixLieGroupState(State):
    """
    The MatrixLieGroupState class.
    """

    __slots__ = ["group", "direction"]

    def __init__(
        self,
        value: np.ndarray,
        group: MatrixLieGroup,
        stamp: float = None,
        state_id=None,
        direction="right",
    ):
        self.direction = direction
        self.group = group
        super(MatrixLieGroupState, self).__init__(
            value, self.group.dof, stamp, state_id
        )
        self.value: np.ndarray = self.value  # just for type hinting

    def plus(self, dx: np.ndarray) -> "MatrixLieGroupState":
        new = self.copy()
        if self.direction == "right":
            new.value = new.value @ new.group.Exp(dx)
        elif self.direction == "left":
            new.value = new.group.Exp(dx) @ new.value
        else:
            raise ValueError("direction must either be 'left' or 'right'.")
        return new

    def minus(self, x: "MatrixLieGroupState") -> np.ndarray:
        if self.direction == "right":
            diff = self.group.Log(self.group.inverse(x.value) @ self.value)
        elif self.direction == "left":
            diff = self.group.Log(self.value @ self.group.inverse(x.value))
        else:
            raise ValueError("direction must either be 'left' or 'right'.")
        return diff.ravel()

    def copy(self) -> "MatrixLieGroupState":
        return self.__class__(
            self.value.copy(),
            self.stamp,
            self.state_id,
            self.direction,
        )

    def plus_jacobian(self, dx: np.ndarray) -> np.ndarray:
        if self.direction == "right":
            jac = self.group.right_jacobian(dx)
        elif self.direction == "left":
            jac = self.group.left_jacobian(dx)
        else:
            raise ValueError("direction must either be 'left' or 'right'.")
<<<<<<< HEAD
        return jac
=======
        return jac       

    def minus_jacobian(self, x: "MatrixLieGroupState") -> np.ndarray:
        dx = self.minus(x)
        if self.direction == "right":
            jac = self.group.right_jacobian_inv(dx)
        elif self.direction == "left":
            jac = self.group.left_jacobian_inv(dx)
        else:
            raise ValueError("direction must either be 'left' or 'right'.")
        return jac     
>>>>>>> b8c9f250

    @property
    def attitude(self) -> np.ndarray:
        raise NotImplementedError(
            "{0} does not have attitude property".format(
                self.__class__.__name__
            )
        )

    @property
    def position(self) -> np.ndarray:
        raise NotImplementedError(
            "{0} does not have position property".format(
                self.__class__.__name__
            )
        )

    @property
    def velocity(self) -> np.ndarray:
        raise NotImplementedError(
            "{0} does not have velocity property".format(
                self.__class__.__name__
            )
        )

    def jacobian_from_blocks(self, **kwargs) -> np.ndarray:
        raise NotImplementedError()


class SO2State(MatrixLieGroupState):
    def __init__(
        self,
        value: np.ndarray,
        stamp: float = None,
        state_id=None,
        direction="right",
    ):
        super().__init__(value, SO2, stamp, state_id, direction)

    @property
    def attitude(self):
        return self.value

    @attitude.setter
    def attitude(self, C):
        self.value = C


class SO3State(MatrixLieGroupState):
    def __init__(
        self,
        value: np.ndarray,
        stamp: float = None,
        state_id=None,
        direction="right",
    ):
        super().__init__(value, SO3, stamp, state_id, direction)

    @property
    def attitude(self):
        return self.value

    @attitude.setter
    def attitude(self, C):
        self.value = C

    @staticmethod
    def jacobian_from_blocks(attitude: np.ndarray):
        return attitude

    @staticmethod
    def from_ros(
        msg: "QuaternionStamped", state_id=None, direction="right"
    ) -> "SO3State":
        """
        Create a SO3State from a ROS QuaternionStamped message.

        Parameters
        ----------
        msg : QuaternionStamped
            ROS quaternion
        state_id : Any, optional
            If not provided, the frame_id of the message will be used
        direction : str, optional
            perturbation direction, by default "right"

        Returns
        -------
        SO3State
            a new instance of SO3State
        """
        if state_id is None:
            state_id = msg.header.frame_id

        return SO3State(
            SO3.from_ros(msg.quaternion),
            msg.header.stamp.to_sec(),
            state_id,
            direction,
        )

    def to_ros(self) -> "QuaternionStamped":
        """
        Convert to ROS QuaternionStamped message.

        Returns
        -------
        QuaternionStamped
            ROS quaternion
        """
        msg = QuaternionStamped()
        msg.header.stamp = rospy.Time.from_sec(self.stamp)
        msg.header.frame_id = self.state_id
        msg.quaternion = SO3.to_ros(self.attitude)
        return msg


class SE2State(MatrixLieGroupState):
    def __init__(
        self,
        value: np.ndarray,
        stamp: float = None,
        state_id=None,
        direction="right",
    ):
        super().__init__(value, SE2, stamp, state_id, direction)

    @property
    def attitude(self)-> np.ndarray:
        return self.value[0:2, 0:2]

    @attitude.setter
    def attitude(self, C):
        self.value[0:2, 0:2] = C

    @property
    def position(self)-> np.ndarray:
        return self.value[0:2, 2]

    @position.setter
    def position(self, r):
        self.value[0:2, 2] = r

    @staticmethod
    def jacobian_from_blocks(
        attitude: np.ndarray = None, position: np.ndarray = None
    ):

        for jac in [attitude, position]:
            if jac is not None:
                dim = jac.shape[0]

        if attitude is None:
            attitude = np.zeros((dim, 1))
        if position is None:
            position = np.zeros((dim, 2))

        return np.block([attitude, position])


class SE3State(MatrixLieGroupState):
    def __init__(
        self,
        value: np.ndarray,
        stamp: float = None,
        state_id=None,
        direction="right",
    ):
        super().__init__(value, SE3, stamp, state_id, direction)

    @property
    def attitude(self) -> np.ndarray:
        return self.value[0:3, 0:3]

    @attitude.setter
    def attitude(self, C):
        self.value[0:3, 0:3] = C

    @property
    def position(self)-> np.ndarray:
        return self.value[0:3, 3]

    @position.setter
    def position(self, r):
        self.value[0:3, 3] = r

    @staticmethod
    def jacobian_from_blocks(
        attitude: np.ndarray = None, position: np.ndarray = None
    ):

        for jac in [attitude, position]:
            if jac is not None:
                dim = jac.shape[0]

        if attitude is None:
            attitude = np.zeros((dim, 3))
        if position is None:
            position = np.zeros((dim, 3))

        return np.block([attitude, position])

    @staticmethod
    def from_ros(
        msg: "PoseStamped", state_id: Any = None, direction="right"
    ) -> "SE3State":
        """
        Convert a ROS PoseStamped message to a SE3State.

        Parameters
        ----------
        msg : PoseStamped
            ROS PoseStamped message
        state_id : Any, optional
            If not provided, the frame_id of the message will be used
        direction : str, optional
            perturbation direction, by default "right"

        Returns
        -------
        SE3State
            a new instance of SE3State
        """
        C = SO3.from_ros(msg.pose.orientation)
        r = np.array(
            [
                msg.pose.position.x,
                msg.pose.position.y,
                msg.pose.position.z,
            ]
        )
        if state_id is None:
            state_id = msg.header.frame_id

        return SE3State(
            SE3.from_components(C, r),
            msg.header.stamp.to_sec(),
            state_id=state_id,
            direction=direction,
        )

    def to_ros(self, frame_id: str = None) -> "PoseStamped":
        """
        Convert a SE3State to a ROS PoseStamped message.

        Parameters
        ----------
        frame_id : str, optional
            If not provided, the state_id will be used.

        Returns
        -------
        PoseStamped
            ROS PoseStamped message
        """
        if frame_id is None:
            frame_id = str(self.state_id)

        msg = PoseStamped()
        msg.header.stamp = rospy.Time.from_sec(self.stamp)
        if frame_id is not None:
            msg.header.frame_id = frame_id

        msg.pose = SE3.to_ros(self.value)

        return msg


class SE23State(MatrixLieGroupState):
    def __init__(
        self,
        value: np.ndarray,
        stamp: float = None,
        state_id=None,
        direction="right",
    ):
        if value.shape != (5,5):
            raise ValueError("Value must be a 5x5 matrix")

        super().__init__(value, SE23, stamp, state_id, direction)

    @property
    def pose(self):
        return self.value[0:5, 0:5]

    @pose.setter
    def pose(self, T):
        self.value[0:5, 0:5] = T

    @property
    def attitude(self):
        return self.value[0:3, 0:3]

    @attitude.setter
    def attitude(self, C):
        self.value[0:3, 0:3] = C

    @property
    def position(self):
        return self.value[0:3, 4]

    @position.setter
    def position(self, r):
        self.value[0:3, 4] = r.ravel()

    @property
    def velocity(self):
        return self.value[0:3, 3]

    @velocity.setter
    def velocity(self, v):
        self.value[0:3, 3] = v.ravel()

    @staticmethod
    def jacobian_from_blocks(
        attitude: np.ndarray = None,
        position: np.ndarray = None,
        velocity: np.ndarray = None,
    ):
        for jac in [attitude, position, velocity]:
            if jac is not None:
                dim = jac.shape[0]

        if attitude is None:
            attitude = np.zeros((dim, 3))
        if position is None:
            position = np.zeros((dim, 3))
        if velocity is None:
            velocity = np.zeros((dim, 3))

        return np.block([attitude, velocity, position])


class SL3State(MatrixLieGroupState):
    def __init__(
        self, 
        value: np.ndarray, 
        stamp: float = None, 
        state_id=None, 
        direction="right"
    ):
        super().__init__(value, SL3, stamp, state_id, direction)


class CompositeState(State):
    """
    A "composite" state object intended to hold a list of State objects as a
    single conceptual "state". The intended use is to hold a list of poses
    as a single state at a specific time.

    Parameters
    ----------
    state_list: List[State]
        List of State that forms this composite state


    Each state in the provided list has an index (the index in the list), as
    well as a state_id, which is found as an attribute in the corresponding State
    object.

    It is possible to access sub-states in the composite states both by index
    and by ID.
    """
    __slots__ = ["state_id"]

    def __init__(
        self, state_list: List[State], stamp: float = None, state_id=None
    ):

        #:List[State]: The substates are the CompositeState's value.
        self.value = state_list
    
        self.stamp = stamp
        self.state_id = state_id

    def __getstate__(self):
        """
        Get the state of the object for pickling.
        """
        # When using __slots__ the pickle module expects a tuple from __getstate__.
        # See https://stackoverflow.com/questions/1939058/simple-example-of-use-of-setstate-and-getstate/41754104#41754104
        return (
            None,
            {
                "value": self.value,
                "stamp": self.stamp,
                "state_id": self.state_id,
            },
        )

    def __setstate__(self, attributes):
        """
        Set the state of the object for unpickling.
        """
        # When using __slots__ the pickle module sends a tuple for __setstate__.
        # See https://stackoverflow.com/questions/1939058/simple-example-of-use-of-setstate-and-getstate/41754104#41754104

        attributes = attributes[1]
        self.value = attributes["value"]
        self.stamp = attributes["stamp"]
        self.state_id = attributes["state_id"]

    @property
    def dof(self):
        return sum([x.dof for x in self.value])

    def get_index_by_id(self, state_id):
        """
        Get index of a particular state_id in the list of states.
        """
        return [x.state_id for x in self.value].index(state_id)

    def get_slices(self) -> List[slice]:
        """
        Get slices for each state in the list of states.
        """
        slices = []
        counter = 0
        for state in self.value:
            slices.append(slice(counter, counter + state.dof))
            counter += state.dof

        return slices

    def get_slice_by_id(self, state_id, slices=None):
        """
        Get slice of a particular state_id in the list of states.
        """

        if slices is None:
            slices = self.get_slices() 
            
        idx = self.get_index_by_id(state_id)
        return slices[idx]

    def get_value_by_id(self, state_id) -> Any:
        """
        Get state value by id.
        """
        idx = self.get_index_by_id(state_id)
        return self.value[idx].value

    def get_state_by_id(self, state_id) -> State:
        """
        Get state object by id.
        """
        idx = self.get_index_by_id(state_id)
        return self.value[idx]

    def get_dof_by_id(self, state_id) -> int:
        """
        Get degrees of freedom of sub-state by id.
        """
        idx = self.get_index_by_id(state_id)
        return self.value[idx].dof

    def get_stamp_by_id(self, state_id) -> float:
        """
        Get timestamp of sub-state by id.
        """
        idx = self.get_index_by_id(state_id)
        return self.value[idx].stamp

    def set_stamp_by_id(self, stamp: float, state_id):
        """
        Set the timestamp of a sub-state by id.
        """
        idx = self.get_index_by_id(state_id)
        self.value[idx].stamp = stamp

    def set_state_by_id(self, state: State, state_id):
        """
        Set the whole sub-state by id.
        """
        idx = self.get_index_by_id(state_id)
        self.value[idx] = state

    def set_value_by_id(self, value: Any, state_id: Any):
        """
        Set the value of a sub-state by id.
        """
        idx = self.get_index_by_id(state_id)
        self.value[idx].value = value

    def set_stamp_for_all(self, stamp: float):
        """
        Set the timestamp of all substates.
        """
        for state in self.value:
            state.stamp = stamp

    def to_list(self):
        """
        Converts the CompositeState object back into a list of states.
        """
        return self.value

    def copy(self) -> "CompositeState":
        """
        Returns a new composite state object where the state values have also
        been copied.
        """
        return CompositeState(
            [state.copy() for state in self.value], self.stamp, self.state_id
        )

    def plus(self, dx, new_stamp: float = None) -> "CompositeState":
        """
        Updates the value of each sub-state given a dx. Interally parses
        the dx vector.
        """
        new = self.copy()
        for i, state in enumerate(new.value):
            new.value[i] = state.plus(dx[: state.dof])
            dx = dx[state.dof :]

        if new_stamp is not None:
            new.set_stamp_for_all(new_stamp)

        return new

    def minus(self, x: "CompositeState") -> np.ndarray:
        dx = []
        for i, v in enumerate(x.value):
            dx.append(self.value[i].minus(x.value[i]).reshape((-1, 1)))

        return np.vstack(dx)

    def plus_by_id(
        self, dx, state_id: int, new_stamp: float = None
    ) -> "CompositeState":
        """
        Updates a specific sub-state.
        """
        new = self.copy()
        idx = new.get_index_by_id(state_id)
        new.value[idx].plus(dx)
        if new_stamp is not None:
            new.set_stamp_by_id(new_stamp, state_id)

        return new

    def jacobian_from_blocks(self, block_dict: dict):
        """
        Returns the jacobian of the entire composite state given jacobians
        associated with some of the substates. These are provided as a dictionary
        with the the keys being the substate IDs.
        """
        block: np.ndarray = list(block_dict.values())[0]
        m = block.shape[0]  # Dimension of "y" value
        jac = np.zeros((m, self.dof))
        slices = self.get_slices()
        for state_id, block in block_dict.items():
            slc = self.get_slice_by_id(state_id, slices)
            jac[:, slc] = block

        return jac

    def plus_jacobian(self, dx: np.ndarray) -> np.ndarray:
        dof = self.dof
        jac = np.zeros((dof, dof))
        for i in range(len(self.value)):
            slc = self.slices[i]
            jac[slc, slc] = self.value[i].plus_jacobian(dx[slc])

        return jac

    def minus_jacobian(self, x: "CompositeState") -> np.ndarray:
        dof = self.dof
        jac = np.zeros((dof, dof))
<<<<<<< HEAD

        counter = 0
        for state in self.value:
            jac[
                counter : counter + state.dof,
                counter : counter + state.dof,
            ] = state.jacobian(dx)
            dx = dx[state.dof :]
            counter += state.dof
=======
        for i in range(len(self.value)):
            slc = self.slices[i]
            jac[slc, slc] = self.value[i].minus_jacobian(x.value[i])
>>>>>>> b8c9f250

        return jac<|MERGE_RESOLUTION|>--- conflicted
+++ resolved
@@ -99,9 +99,6 @@
             jac = self.group.left_jacobian(dx)
         else:
             raise ValueError("direction must either be 'left' or 'right'.")
-<<<<<<< HEAD
-        return jac
-=======
         return jac       
 
     def minus_jacobian(self, x: "MatrixLieGroupState") -> np.ndarray:
@@ -113,7 +110,6 @@
         else:
             raise ValueError("direction must either be 'left' or 'right'.")
         return jac     
->>>>>>> b8c9f250
 
     @property
     def attitude(self) -> np.ndarray:
@@ -675,29 +671,28 @@
     def plus_jacobian(self, dx: np.ndarray) -> np.ndarray:
         dof = self.dof
         jac = np.zeros((dof, dof))
-        for i in range(len(self.value)):
-            slc = self.slices[i]
-            jac[slc, slc] = self.value[i].plus_jacobian(dx[slc])
-
-        return jac
-
-    def minus_jacobian(self, x: "CompositeState") -> np.ndarray:
-        dof = self.dof
-        jac = np.zeros((dof, dof))
-<<<<<<< HEAD
-
         counter = 0
         for state in self.value:
             jac[
                 counter : counter + state.dof,
                 counter : counter + state.dof,
-            ] = state.jacobian(dx)
+            ] = state.plus_jacobian(dx)
             dx = dx[state.dof :]
             counter += state.dof
-=======
-        for i in range(len(self.value)):
-            slc = self.slices[i]
-            jac[slc, slc] = self.value[i].minus_jacobian(x.value[i])
->>>>>>> b8c9f250
+
+        return jac
+
+
+    def minus_jacobian(self, x: "CompositeState") -> np.ndarray:
+        
+        dof = self.dof
+        jac = np.zeros((dof, dof))
+        counter = 0
+        for i, state in enumerate(self.value):
+            jac[
+                counter : counter + state.dof,
+                counter : counter + state.dof,
+            ] = state.minus_jacobian(x.value[i])
+            counter += state.dof
 
         return jac