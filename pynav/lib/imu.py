--- conflicted
+++ resolved
@@ -1,10 +1,6 @@
 from pylie import SO3, SE23
 import numpy as np
-<<<<<<< HEAD
 from ..types import ProcessModel, Input
-=======
-from ..types import ProcessModel, State
->>>>>>> b79de97e
 from typing import Any, List, Tuple
 from .states import CompositeState, VectorState, SE23State
 from math import factorial
