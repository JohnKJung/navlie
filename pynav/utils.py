from typing import Callable, List, Tuple, Union, Any, Dict
from joblib import Parallel, delayed
from pynav.types import State, Measurement, StateWithCovariance
import numpy as np
import matplotlib.pyplot as plt
from scipy.stats.distributions import chi2
from scipy.interpolate import interp1d
from scipy.linalg import block_diag, expm


class GaussianResult:
    """
    A data container that simultaneously computes various interesting metrics
    about a Gaussian filter's state estimate, given the ground-truth value of
    the state.
    """

    __slots__ = [
        "stamp",
        "state",
        "state_true",
        "covariance",
        "error",
        "ees",
        "nees",
        "md",
        "three_sigma",
        "rmse",
    ]

    def __init__(
        self,
        estimate: StateWithCovariance,
        state_true: State,
    ):
        """
        Parameters
        ----------
        estimate : StateWithCovariance
            Estimated state and corresponding covariance.
        state_true : State
            The true state, which will be used to compute various error metrics.
        """

        state = estimate.state
        covariance = estimate.covariance
        
        #:float: timestamp
        self.stamp = state.stamp
        #:State: estimated state
        self.state = state
        #:State: true state
        self.state_true = state_true
        #:numpy.ndarray: covariance associated with estimated state
        self.covariance = covariance

        e = state_true.minus(state).reshape((-1, 1))
        #:numpy.ndarray: error vector between estimated and true state
        self.error = e.ravel()
        #:float: sum of estimation error squared (EES)
        self.ees = np.ndarray.item(e.T @ e)
        #:float: normalized estimation error squared (NEES)
        self.nees = np.ndarray.item(e.T @ np.linalg.solve(covariance, e))
        #:float: root mean squared error (RMSE)
        self.rmse = np.sqrt(self.ees/state.dof)
        #:float: Mahalanobis distance
        self.md = np.sqrt(self.nees)
        #:numpy.ndarray: three-sigma bounds on each error component
        self.three_sigma = 3 * np.sqrt(np.diag(covariance))


class GaussianResultList:
    """
    A data container that accepts a list of `GaussianResult` objects and
    stacks the attributes in numpy arrays. Convenient for plotting. This object
    does nothing more than array-ifying the attributes of `GaussianResult`
    """

    __slots__ = [
        "stamp",
        "state",
        "state_true",
        "covariance",
        "error",
        "ees",
        "nees",
        "md",
        "three_sigma",
        "value",
        "value_true",
        "dof",
        "rmse",
    ]

    def __init__(self, result_list: List[GaussianResult]):
        """
        Parameters
        ----------
        result_list : List[GaussianResult]
            A list of GaussianResult, intended such that each element corresponds
            to a different time point


        Let `N = len(result_list)`
        """
        #:numpy.ndarray with shape (N,):  timestamp
        self.stamp = np.array([r.stamp for r in result_list])
        #:numpy.ndarray with shape (N,): numpy array of State objects
        self.state: List[State] = np.array([r.state for r in result_list])
        #:numpy.ndarray with shape (N,): numpy array of true State objects
        self.state_true: List[State] = np.array(
            [r.state_true for r in result_list]
        )
        #:numpy.ndarray with shape (N,dof,dof): covariance
        self.covariance: np.ndarray = np.array(
            [r.covariance for r in result_list]
        )
        #:numpy.ndarray with shape (N, dof): error throughout trajectory
        self.error = np.array([r.error for r in result_list])
        #:numpy.ndarray with shape (N,): EES throughout trajectory
        self.ees = np.array([r.ees for r in result_list])
        #:numpy.ndarray with shape (N,): EES throughout trajectory
        self.rmse = np.array([r.rmse for r in result_list])
        #:numpy.ndarray with shape (N,): NEES throughout trajectory
        self.nees = np.array([r.nees for r in result_list])
        #:numpy.ndarray with shape (N,): Mahalanobis distance throughout trajectory
        self.md = np.array([r.md for r in result_list])
        #:numpy.ndarray with shape (N, dof): three-sigma bounds
        self.three_sigma = np.array([r.three_sigma for r in result_list])
        #:numpy.ndarray with shape (N,): state value. type depends on implementation
        self.value = np.array([r.state.value for r in result_list])
        #:numpy.ndarray with shape (N,): dof throughout trajectory
        self.dof = np.array([r.state.dof for r in result_list])
        #:numpy.ndarray with shape (N,): true state value. type depends on implementation
        self.value_true = np.array([r.state_true.value for r in result_list])

    def __getitem__(self, key):
        # TODO need more tests for all cases!
        if isinstance(key, tuple):
            if not len(key) == 2:
                raise IndexError("Only two dimensional indexing is supported")
        else: 
            key = (key, slice(None, None, None))

        key_lists = list(key) # make mutable
        for i,k in enumerate(key):
            if isinstance(k, int):
                key_lists[i] = [k]
            elif isinstance(k, slice):
                start = k.start if k.start is not None else 0
                stop = k.stop if k.stop is not None else self.error.shape[i]
                step = k.step if k.step is not None else 1
                key_lists[i] = list(range(start, stop, step))
            elif isinstance(k, list):
                pass 
            else:
                raise TypeError("keys must be int, slice, or list of indices")
        

        key1, key2 = key
        out = GaussianResultList([])
        out.stamp = self.stamp[key1]
        out.state = self.state[key1]
        out.state_true = self.state_true[key1]
        out.covariance = self.covariance[np.ix_(key_lists[0], key_lists[1], key_lists[1])] # (N, key_size, key_size)
        out.error = self.error[key1,key2] # (N, key_size)
        out.ees = np.sum(np.atleast_2d(out.error**2), axis=1)

        if len(out.error.shape) == 1:
            out.nees = out.error**2 / out.covariance.flatten()
            out.dof = np.ones_like(out.stamp)
        else:
            out.nees = np.sum(out.error * np.linalg.solve(out.covariance, out.error), axis=1)
            out.dof = out.error.shape[1] * np.ones_like(out.stamp)
            
        out.md = np.sqrt(out.nees)
        out.three_sigma = 3 * np.sqrt(np.diagonal(out.covariance, axis1=1, axis2=2))
        out.rmse = np.sqrt(out.ees/out.dof)
        out.value = self.value[key1]
        out.value_true = self.value_true[key1] 
        out.covariance = out.covariance.squeeze()
        out.error = out.error.squeeze()

        return out



    def nees_lower_bound(self, confidence_interval: float):
        """
        Calculates the NEES lower bound throughout the trajectory.

        Parameters
        ----------
        confidence_interval : float
            Single-sided cumulative probability threshold that defines the bound.
            Must be between 0 and 1

        Returns
        -------
        numpy.ndarray with shape (N,)
            NEES value corresponding to confidence interval


        An example of how to make a NEES plot with both upper and lower bounds:

        .. code-block:: python

            ax.plot(results.stamp, results.nees)
            ax.plot(results.stamp, results.nees_lower_bound(0.99))
            ax.plot(results.stamp, results.nees_upper_bound(0.99))
        """
        if confidence_interval >= 1 or confidence_interval <= 0:
            raise ValueError("Confidence interval must lie in (0, 1)")

        lower_bound_threshold = (1 - confidence_interval) / 2
        return chi2.ppf(lower_bound_threshold, df=self.dof)

    def nees_upper_bound(self, confidence_interval: float, double_sided=True):
        """
        Calculates the NEES upper bound throughout the trajectory

        Parameters
        ----------
        confidence_interval : float
            Cumulative probability threshold that defines the bound. Must be
            between 0 and 1.
        double_sided : bool, optional
            Whether the provided threshold is single-sided or double sided,
            by default True

        Returns
        -------
        numpy.ndarray with shape (N,)
            NEES value corresponding to confidence interval

        An example of how to make a NEES plot with only upper bounds:

        .. code-block:: python

            ax.plot(results.stamp, results.nees)
            ax.plot(results.stamp, results.nees_upper_bound(0.99, double_sided=False))

        """
        if confidence_interval >= 1 or confidence_interval <= 0:
            raise ValueError("Confidence interval must lie in (0, 1)")

        upper_bound_threshold = confidence_interval
        if double_sided:
            upper_bound_threshold += (1 - confidence_interval) / 2

        return chi2.ppf(upper_bound_threshold, df=self.dof)

    @staticmethod
    def from_estimates(
        estimate_list: List[StateWithCovariance],
        state_true_list: List[State],
        method="nearest",
    ):
        """
        A convenience function that creates a GaussianResultList from a list of
        StateWithCovariance and a list of true State objects

        Parameters
        ----------
        estimate_list : List[StateWithCovariance]
            A list of StateWithCovariance objects
        state_true_list : List[State]
            A list of true State objects
        method : "nearest" or "linear", optional
            The method used to interpolate the true state when the timestamps
            do not line up exactly, by default "nearest".

        Returns
        -------
        GaussianResultList
            A GaussianResultList object
        """
        stamps = [r.stamp for r in estimate_list]

        # TODO: dont do interpolation by default
        state_true_list = state_interp(stamps, state_true_list, method=method)
        return GaussianResultList(
            [
                GaussianResult(estimate, state_true)
                for estimate, state_true in zip(estimate_list, state_true_list)
            ]
        )


class MonteCarloResult:
    """
    A data container which computes various interesting metrics associated with
    Monte Carlo experiments, such as the average estimation error squared (EES)
    and the average normalized EES.
    """

    def __init__(self, trial_results: List[GaussianResultList]):
        """
        Parameters
        ----------
        trial_results : List[GaussianResultList]
            Each GaussianResultList corresponds to a trial. This object assumes
            that the timestamps in each trial are identical.


        Let `N` denote the number of time steps in a trial.
        """

        #:List[GaussianResultList]: raw trial results
        self.trial_results = trial_results
        #:int: number of trials
        self.num_trials = len(trial_results)
        #:numpy.ndarray with shape (N,): timestamps throughout trajectory
        self.stamp = trial_results[0].stamp
        #:numpy.ndarray with shape (N,): average NEES throughout trajectory
        self.average_nees: np.ndarray = np.average(
            np.array([t.nees for t in trial_results]), axis=0
        )
        #:numpy.ndarray with shape (N,): average EES throughout trajectory
        self.average_ees: np.ndarray = np.average(
            np.array([t.ees for t in trial_results]), axis=0
        )
        #:numpy.ndarray with shape (N,dof): root-mean-squared error of each component
        self.rmse: np.ndarray = np.sqrt(
            np.average(
                np.power(np.array([t.error for t in trial_results]), 2), axis=0
            )
        )
        #:numpy.ndarray with shape (N,): Total RMSE, this can be meaningless if units differ in a state
        self.total_rmse: np.ndarray = np.sqrt(self.average_ees)
        #:numpy.ndarray with shape (N,1): expected NEES value throughout trajectory
        self.expected_nees: np.ndarray = np.array(trial_results[0].dof)
        #:numpy.ndarray with shape (N): dof throughout trajectory
        self.dof: np.ndarray = trial_results[0].dof

    def nees_lower_bound(self, confidence_interval: float):
        """
        Calculates the NEES lower bound throughout the trajectory.

        Parameters
        ----------
        confidence_interval : float
            Single-sided cumulative probability threshold that defines the bound.
            Must be between 0 and 1

        Returns
        -------
        numpy.ndarray with shape (N,)
            NEES value corresponding to confidence interval
        """
        if confidence_interval >= 1 or confidence_interval <= 0:
            raise ValueError("Confidence interval must lie in (0, 1)")

        lower_bound_threshold = (1 - confidence_interval) / 2
        return (
            chi2.ppf(lower_bound_threshold, df=self.num_trials * self.dof)
            / self.num_trials
        )

    def nees_upper_bound(self, confidence_interval: float, double_sided=True):
        """
        Calculates the NEES upper bound throughout the trajectory

        Parameters
        ----------
        confidence_interval : float
            Cumulative probability threshold that defines the bound. Must be
            between 0 and 1.
        double_sided : bool, optional
            Whether the provided threshold is single-sided or double sided,
            by default True

        Returns
        -------
        numpy.ndarray with shape (N,)
            NEES value corresponding to confidence interval

        """
        if confidence_interval >= 1 or confidence_interval <= 0:
            raise ValueError("Confidence interval must lie in (0, 1)")

        upper_bound_threshold = confidence_interval
        if double_sided:
            upper_bound_threshold += (1 - confidence_interval) / 2

        return (
            chi2.ppf(upper_bound_threshold, df=self.num_trials * self.dof)
            / self.num_trials
        )


def monte_carlo(
    trial: Callable[[int], GaussianResultList],
    num_trials: int,
    n_jobs: int = -1,
    verbose: int = 10,
) -> MonteCarloResult:
    """
    Monte-Carlo experiment executor. Give a callable `trial` function that
    executes a trial and returns a `GaussianResultList`, and this function
    will execute it a number of times and aappgregate the results.

    Parameters
    ----------
    trial : Callable[[int], GaussianResultList]
        Callable trial function. Must accept a single integer trial number,
        and return a GaussianResultList. From trial to trial, the timestamps
        are expected to remain consistent.
    num_trials : int
        Number of Trials to execute
    n_jobs: int, optional
        The maximum number of concurrently running jobs, by default -1.
        If -1 all CPUs are used. If 1 is given, no parallel computing code
        is used at all, which is useful for debugging. For n_jobs below -1,
        (n_cpus + 1 + n_jobs) are used. Thus for n_jobs = -2, all CPUs but
        one are used.
    verbose: int, optional
        The verbosity level, by default 10. If non zero, progress messages
        are printed. Above 50, the output is sent to stdout. The frequency
        of the messages increases with the verbosity level. If it more than
        10, all iterations are reported.

    Returns
    -------
    MonteCarloResult
        Data container object
    """
    trial_results = [None] * num_trials

    print("Starting Monte Carlo experiment...")
    trial_results = Parallel(n_jobs=n_jobs, verbose=verbose)(
        delayed(trial)(i) for i in range(num_trials)
    )

    return MonteCarloResult(trial_results)


def randvec(cov: np.ndarray, num_samples: int = 1) -> np.ndarray:
    """

    Produces a random zero-mean column vector with covariance given by `cov`

    Parameters
    ----------
    cov : np.ndarray
        square numpy array with shape (n,n)
    num_samples : int, optional
        Will make `num_samples` independent random vectors and
        stack them horizontally, by default 1. It can be faster to generate
        many samples this way to avoid recomputing the Cholesky decomposition
        every time.

    Returns
    -------
    np.ndarray with shape (n, num_samples)
        Random column vector(s) with covariance `cov`

    """
    L = np.linalg.cholesky(cov)
    return L @ np.random.normal(0, 1, (cov.shape[0], num_samples))


def van_loans(
    A_c: np.ndarray,
    L_c: np.ndarray,
    Q_c: np.ndarray,
    dt: float,
) -> Tuple[np.ndarray, np.ndarray]:
    """Van Loan's method for computing the discrete-time A and Q matrices.

    Given a continuous-time system of the form

    .. math::
        \dot{\mathbf{x}} = \mathbf{A}_c \mathbf{x} + \mathbf{L}_c \mathbf{w}, \hspace{5mm}
        \mathbf{w} \sim \mathcal{N} (\mathbf{0}, \mathbf{Q}_c ),

    where :math:`\mathbf{Q}_c` is a power spectral density,
    Van Loan's method can be used to find its equivalent discrete-time representation,

    .. math::
        \mathbf{x}_k = \mathbf{A}_{d} \mathbf{x}_{k-1} + \mathbf{w}_{k-1}, \hspace{5mm}
        \mathbf{w} \sim \mathcal{N} (\mathbf{0}, \mathbf{Q}_d ).

    These are computed using the matrix exponential, with a sampling period :math:`\Delta t`.

    Parameters
    ----------
    A_c : np.ndarray
        Continuous-time A matrix.
    L_c : np.ndarray
        Continuous-time L matrix.
    Q_c : np.ndarray
        Continuous-time noise matrix
    dt : float
        Discretization timestep.

    Returns
    -------
    Tuple[np.ndarray, np.ndarray]
        A_d and Q_d, discrete-time matrices.
    """
    N = A_c.shape[0]

    A_c = np.atleast_2d(A_c)
    L_c = np.atleast_2d(L_c)
    Q_c = np.atleast_2d(Q_c)

    # Form Xi matrix and compute Upsilon using matrix exponential
    Xi = block_diag(A_c, -A_c.T, A_c, np.zeros((N, N)))
    Xi[:N, N : 2 * N] = L_c @ Q_c @ L_c.T
    Upsilon = expm(Xi * dt)

    # Extract relevant parts of Upsilon
    A_d = Upsilon[:N, :N]
    Q_d = Upsilon[:N, N : 2 * N] @ A_d.T

    return A_d, Q_d


def plot_error(
    results: GaussianResultList,
    axs: List[plt.Axes] = None,
    label: str = None,
    sharey: bool = False,
    color=None,
    bounds=True,
) -> Tuple[plt.Figure, List[plt.Axes]]:
    """
    A generic three-sigma bound plotter.

    Parameters
    ----------
    results : GaussianResultList
        Contains the data to plot
    axs : List[plt.Axes], optional
        Axes to draw on, by default None. If None, new axes will be created.
    label : str, optional
        Text label to add, by default None
    sharey : bool, optional
        Whether to have a common y axis or not, by default False
    color : color, optional
        specify the color of the error/bounds.

    Returns
    -------
    plt.Figure
        Handle to figure.
    List[plt.Axes]
        Handle to axes that were drawn on.
    """

    dim = results.error.shape[1]

    if dim < 3:
        n_rows = dim
    else:
        n_rows = 3

    n_cols = int(np.ceil(dim / 3))

    if axs is None:
        fig, axs = plt.subplots(n_rows, n_cols, sharex=True, sharey=sharey)
    else:
        fig: plt.Figure = axs.ravel("F")[0].get_figure()

    axs_og = axs
    kwargs = {}
    if color is not None:
        kwargs["color"] = color

    axs: List[plt.Axes] = axs.ravel("F")
    for i in range(results.three_sigma.shape[1]):
        if bounds:
            axs[i].fill_between(
                results.stamp,
                results.three_sigma[:, i],
                -results.three_sigma[:, i],
                alpha=0.5,
                **kwargs,
            )
        axs[i].plot(results.stamp, results.error[:, i], label=label, **kwargs)

    return fig, axs_og

def plot_nees(
    results: GaussianResultList,
    axs: List[plt.Axes] = None,
    label: str = None,
    color=None,
    confidence_interval: float = 0.95,
    normalize: bool = False,
    expected_nees_color = "r",
) -> Tuple[plt.Figure, plt.Axes]:
    """
    Makes a plot of the NEES, showing the actual NEES values, the expected NEES,
    and the bounds of the specified confidence interval.

    Parameters
    ----------
    results : GaussianResultList or MonteCarloResult
        Results to plot
    axs : List[plt.Axes], optional
        Axes on which to draw, by default None. If None, new axes will be
        created.
    label : str, optional
        Label to assign to the NEES line, by default None
    color : optional
        Fed directly to the ``plot(..., color=color)`` function, by default None
    confidence_interval : float or None, optional
        Desired probability confidence region, by default 0.95. Must lie between
        0 and 1. If None, no confidence interval will be plotted.
    normalize : bool, optional
        Whether to normalize the NEES by the degrees of freedom, by default False

    Returns
    -------
    plt.Figure
        Figure on which the plot was drawn  
    plt.Axes
        Axes on which the plot was drawn
    """

    if axs is None:
        fig, axs = plt.subplots(1, 1, sharex=True,)
    else:
        fig = axs.get_figure()

    axs_og = axs
    kwargs = {}
    if color is not None:
        kwargs["color"] = color

    if normalize:
        s = results.dof
    else:
        s = 1


    expected_nees_label = "Expected NEES"
    ci_label = f"${int(confidence_interval*100)}\%$ CI"
    _, exisiting_labels = axs.get_legend_handles_labels()

    if expected_nees_label in exisiting_labels:
        expected_nees_label = None
    if ci_label in exisiting_labels:
        ci_label = None

    # fmt:off
    axs.plot(results.stamp, results.nees/s, label=label, **kwargs)
    if confidence_interval:
        axs.plot(results.stamp, results.dof/s, label=expected_nees_label, color=expected_nees_color)
        axs.plot(results.stamp, results.nees_upper_bound(confidence_interval)/s, "--", color="k", label=ci_label)
        axs.plot(results.stamp, results.nees_lower_bound(confidence_interval)/s, "--", color="k")
    # fmt:on

    axs.legend()

    return fig, axs_og

def plot_meas(
    meas_list: List[Measurement],
    state_list: List[State],
    axs: List[plt.Axes] = None,
    sharey=False,
) -> Tuple[plt.Figure, List[plt.Axes]]:
    """
    Given measurement data, make time-domain plots of the measurement values
    and their ground-truth model-based values.

    Parameters
    ----------
    meas_list : List[Measurement]
        Measurement data to be plotted.
    state_list : List[State]
        A list of true State objects with similar timestamp domain. Will be
        interpolated if timestamps do not line up perfectly.
    axs : List[plt.Axes], optional
        Axes to draw on, by default None. If None, new axes will be created.
    sharey : bool, optional
        Whether to have a common y axis or not, by default False

    Returns
    -------
    plt.Figure
        Handle to figure.
    List[plt.Axes]
        Handle to axes that were drawn on.
    """

    # Convert everything to numpy arrays for plotting, and compute the
    # ground-truth model-based measurement value.

    meas_list.sort(key=lambda y: y.stamp)

    # Find the state of the nearest timestamp to the measurement
    y_stamps = np.array([y.stamp for y in meas_list])
    x_stamps = np.array([x.stamp for x in state_list])
    indexes = np.array(range(len(state_list)))
    nearest_state = interp1d(
        x_stamps,
        indexes,
        "nearest",
        bounds_error=False,
        fill_value="extrapolate",
    )
    state_idx = nearest_state(y_stamps)
    y_meas = []
    y_true = []
    three_sigma = []
    for i in range(len(meas_list)):
        data = np.ravel(meas_list[i].value)
        y_meas.append(data)
        x = state_list[int(state_idx[i])]
        y = meas_list[i].model.evaluate(x)
        if y is None:
            y_true.append(np.zeros_like(data)*np.nan)
            three_sigma.append(np.zeros_like(data)*np.nan)
        else:
            y_true.append(np.ravel(y))
            R = np.atleast_2d(meas_list[i].model.covariance(x))
            three_sigma.append(3 * np.sqrt(np.diag(R)))

    y_meas = np.atleast_2d(np.array(y_meas))
    y_true = np.atleast_2d(np.array(y_true))
    three_sigma = np.atleast_2d(np.array(three_sigma))
    y_stamps = np.array(y_stamps)  # why is this necessary?
    x_stamps = np.array(x_stamps)

    # Plot
    size_y = np.size(meas_list[0].value)
    if axs is None:
        fig, axs = plt.subplots(size_y, 1, sharex=True, sharey=sharey)
    else:
        if isinstance(axs, plt.Axes):
            axs = np.array([axs])

        fig = axs.ravel("F")[0].get_figure()
    axs = np.atleast_1d(axs)
    for i in range(size_y):
        axs[i].scatter(
            y_stamps, y_meas[:, i], color="b", alpha=0.7, s=2, label="Measured"
        )
        axs[i].plot(
            y_stamps, y_true[:, i], color="r", alpha=1, label="Modelled"
        )
        axs[i].fill_between(
            y_stamps,
            y_true[:, i] + three_sigma[:, i],
            y_true[:, i] - three_sigma[:, i],
            alpha=0.5,
            color="r",
        )
    return fig, axs


def plot_meas_by_model(
    meas_list: List[Measurement],
    state_list: List[State],
    axs: List[plt.Axes] = None,
    sharey=False,
) -> Tuple[plt.Figure, List[plt.Axes]]:
    """
    Given measurement data, make time-domain plots of the measurement values
    and their ground-truth model-based values.

    Parameters
    ----------
    meas_list : List[Measurement]
        Measurement data to be plotted.
    state_list : List[State]
        A list of true State objects with similar timestamp domain. Will be
        interpolated if timestamps do not line up perfectly.
    axs : List[plt.Axes], optional
        Axes to draw on, by default None. If None, new axes will be created.
    sharey : bool, optional
        Whether to have a common y axis or not, by default False

    Returns
    -------
    plt.Figure
        Handle to figure.
    List[plt.Axes]
        Handle to axes that were drawn on.
    """

    # Create sub-lists for every model ID
    meas_by_model: Dict[int, List[Measurement]] = {}
    for meas in meas_list:
        model_id = id(meas.model)
        if model_id not in meas_by_model:
            meas_by_model[model_id] = []
        meas_by_model[model_id].append(meas)

    if axs is None:
        axs = np.array([None]*len(meas_by_model))

    axs = axs.ravel("F")

    figs = [None]*len(meas_by_model)
    for i, temp in enumerate(meas_by_model.items()):
        model_id, meas_list = temp
        fig, ax = plot_meas(meas_list, state_list, axs[i], sharey=sharey)
        figs[i] = fig
        axs[i] = ax
        ax[0].set_title(f"{meas_list[0].model} {hex(model_id)}", fontsize=12)
        ax[0].tick_params(axis='both', which='major', labelsize=10)
        ax[0].tick_params(axis='both', which='minor', labelsize=8)
    

    return fig, axs
    


def plot_poses(
    poses,
    ax: plt.Axes = None,
    line_color: str = None,
    triad_color: str = None,
    arrow_length: float = 1,
    step: int = 5,
    label: str = None,
):
    """Plots position trajectory in 3D
    and poses along the trajectory as triads.

    Parameters
    ----------
    poses : List[SE3State]
        A list of SE3State poses
    ax : plt.Axes, optional
        Axes to plot on, if none, 3D axes are created.
    line_color : str, optional
        Color of the position trajectory.
    triad_color : str, optional
        Triad color. If none are specified, defaults to RGB.
    arrow_length : int, optional
        Triad arrow length, by default 1.
    step : int or None, optional
        Step size in list of poses, by default 5. If None, no triads are plotted.
    label : str, optional
        Optional label for the triad
    """
    # TODO. handle 2D case
    if isinstance(poses, GaussianResultList):
        poses = poses.state

    if ax is None:
        fig = plt.figure()
        ax = plt.axes(projection="3d")
    else:
        fig = ax.get_figure()

    if triad_color is None:
        colors = ["tab:red", "tab:green", "tab:blue"]  # Default to RGB
    else:
        colors = [triad_color] * 3

    # Plot a line for the positions
    r = np.array([pose.position for pose in poses])
    ax.plot3D(r[:, 0], r[:, 1], r[:, 2], color=line_color, label=label)

    # Plot triads using quiver
    if step is not None:
        C = np.array([poses[i].attitude.T for i in range(0, len(poses), step)])
        r = np.array([poses[i].position for i in range(0, len(poses), step)])
        x, y, z = r[:, 0], r[:, 1], r[:, 2]
        ax.quiver(
            x,
            y,
            z,
            C[:, 0, 0],
            C[:, 0, 1],
            C[:, 0, 2],
            color=colors[0],
            length=arrow_length,
            arrow_length_ratio=0.1,
        )
        ax.quiver(
            x,
            y,
            z,
            C[:, 1, 0],
            C[:, 1, 1],
            C[:, 1, 2],
            color=colors[1],
            length=arrow_length,
            arrow_length_ratio=0.1,
        )
        ax.quiver(
            x,
            y,
            z,
            C[:, 2, 0],
            C[:, 2, 1],
            C[:, 2, 2],
            color=colors[2],
            length=arrow_length,
            arrow_length_ratio=0.1,
        )

    set_axes_equal(ax)
    return fig, ax


def set_axes_equal(ax: plt.Axes):
    """Sets the axes of a 3D plot to have equal scale.


    Parameters
    ----------
    ax : plt.Axes
        Matplotlib axes.
    """
    x_limits = ax.get_xlim3d()
    y_limits = ax.get_ylim3d()
    z_limits = ax.get_zlim3d()
    x_range = abs(x_limits[1] - x_limits[0])
    x_middle = np.mean(x_limits)
    y_range = abs(y_limits[1] - y_limits[0])
    y_middle = np.mean(y_limits)
    z_range = abs(z_limits[1] - z_limits[0])
    z_middle = np.mean(z_limits)
    length = 0.5 * max([x_range, y_range, z_range])
    ax.set_xlim3d([x_middle - length, x_middle + length])
    ax.set_ylim3d([y_middle - length, y_middle + length])
    ax.set_zlim3d([z_middle - length, z_middle + length])


def state_interp(
    query_stamps: Union[float, List[float], Any],
    state_list: List[State],
    method="linear",
) -> Union[State, List[State]]:
    """
    Performs "linear" (geodesic) interpolation between `State` objects. Multiple
    interpolations can be performed at once in a vectorized fashion. If the
    query point is out of bounds, the end points are returned.

    Parameters
    ----------
    query_stamps : float or object with `.stamp` attribute (or Lists thereof)
        Query stamps. Can either be a float, or an object containing a `stamp`
        attribute. If a list is provided, it will be treated as multiple query
        points and the return value will be a list of `State` objects.
    state_list : List[State]
        List of `State` objects to interpolate between.

    Returns
    -------
    `State` or List[`State`]
        The interpolated state(s).

    Raises
    ------
    TypeError
        If query point is not a float or object with a `stamp` attribute.
    """
    # TODO: add tests
    # Handle input
    if isinstance(query_stamps, list):
        single_query = False
    elif isinstance(query_stamps, np.ndarray):
        single_query = False
    elif isinstance(query_stamps, float):
        query_stamps = [query_stamps]
        single_query = True
    else:
        pass    


    # if not isinstance(query_stamps, list):
    #     query_stamps = [query_stamps]
    #     single_query = True
    # else:
    #     single_query = False

    query_stamps = query_stamps.copy()
    for i, stamp in enumerate(query_stamps):
        if not isinstance(stamp, float):
            if hasattr(stamp, "stamp"):
                stamp = stamp.stamp
                query_stamps[i] = stamp
            else:
                raise TypeError(
                    "Stamps must be of type float or have a stamp attribute"
                )

    # Get the indices of the states just before and just after.
    query_stamps = np.array(query_stamps)
    state_list = np.array(state_list)
    stamp_list = [state.stamp for state in state_list]
    stamp_list.sort()
    stamp_list = np.array(stamp_list)
    if method == "linear":
        idx_middle = np.interp(
            query_stamps, stamp_list, np.array(range(len(stamp_list)))
        )
        idx_lower = np.floor(idx_middle).astype(int)
        idx_upper = idx_lower + 1

        before_start = query_stamps < stamp_list[0]
        after_end = idx_upper >= len(state_list)
        inside = np.logical_not(np.logical_or(before_start, after_end))

        # Return endpoint if out of bounds
        idx_upper[idx_upper == len(state_list)] = len(state_list) - 1

        # ############ Do the interpolation #################
        stamp_lower = stamp_list[idx_lower]
        stamp_upper = stamp_list[idx_upper]

        # "Fraction" of the way between the two states
        alpha = np.zeros(len(query_stamps))
        alpha[inside] = np.array(
            (query_stamps[inside] - stamp_lower[inside]) / (stamp_upper[inside] - stamp_lower[inside])
        ).ravel()

        # The two neighboring states around the query point
        state_lower: List[State] = np.array(state_list[idx_lower]).ravel()
        state_upper: List[State] = np.array(state_list[idx_upper]).ravel()

        # Interpolate between the two states
        dx = np.array(
            [s.minus(state_lower[i]).ravel() for i, s in enumerate(state_upper)]
        )

        out = []
        for i, state in enumerate(state_lower):
            if np.isnan(alpha[i]) or np.isinf(alpha[i]) or alpha[i] < 0.0:
                raise RuntimeError("wtf")
            
            state_interp = state.plus(dx[i] * alpha[i])

            state_interp.stamp = query_stamps[i]
            out.append(state_interp)

    elif method == "nearest":

        indexes = np.array(range(len(stamp_list)))
        nearest_state = interp1d(
            stamp_list,
            indexes,
            "nearest",
            bounds_error=False,
            fill_value="extrapolate",
        )
        state_idx = nearest_state(query_stamps).astype(int)
        out = state_list[state_idx].tolist()

    if single_query:
        out = out[0]

    return out


def associate_stamps(
    first_stamps: List[float],
    second_stamps: List[float],
    offset: float = 0.0,
    max_difference: float = 0.02,
) -> List[Tuple[int, int]]:
    """Associate timestamps.

    Returns a sorted list of matches, of length of the smallest of
    first_stamps and second_stamps.

    Function taken from rpg_trajectory_evaluation toolbox.

    Parameters
    ----------
    first_stamps : List[float]
        List of first timestamps
    second_stamps : List[float]
        List of second timestamps
    offset : float, optional
        Offset between the two lists, by default 0.0.
    max_difference : float, optional
        Maximum difference between stamps in the two list
        to be considered a match, by default 0.02.

    Returns
    -------
    List[Tuple[int, int]]
        Sorted list of matches in the form (match_first_idx, match_second_idx).
    """
    potential_matches = [
        (abs(a - (b + offset)), idx_a, idx_b)
        for idx_a, a in enumerate(first_stamps)
        for idx_b, b in enumerate(second_stamps)
        if abs(a - (b + offset)) < max_difference
    ]
    potential_matches.sort()  # prefer the closest
    matches = []
    first_idxes = list(range(len(first_stamps)))
    second_idxes = list(range(len(second_stamps)))
    for diff, idx_a, idx_b in potential_matches:
        if idx_a in first_idxes and idx_b in second_idxes:
            first_idxes.remove(idx_a)
            second_idxes.remove(idx_b)
            matches.append((int(idx_a), int(idx_b)))

    matches.sort()
    return matches


def find_nearest_stamp_idx(stamps_list: List[float], stamp: Union[float, List[float]]) -> int:
    """
    Find the index of the nearest stamp in ``stamps_list`` to ``stamp``. If
    ``stamp`` is a list or array, then the output is a list of indices.

    Parameters
    ----------
    stamps_list : List[float]
        List of timestamps
    stamp : float or List[float] or numpy.ndarray
        Query stamp(s).

    Returns
    -------
    int or List[int]
        Index of nearest stamp.
    """

    if isinstance(stamp, float):
        single_query = True
        query_stamps = np.array([stamp])
    else:
        single_query = False
        query_stamps = np.array(stamp).ravel()


    nearest_stamp = interp1d(
        stamps_list,
        np.array(range(len(stamps_list))),
        "nearest",
        bounds_error=False,
        fill_value="extrapolate",
    )

    out = nearest_stamp(query_stamps).astype(int).tolist()

    if single_query:
        out = out[0]

    return out

<<<<<<< HEAD
def schedule_sequential_measurements(model_list, freq):
    # TODO: Add documentation and tests 
    n_models = len(model_list)
    offset_list = [None]*n_models
    offset_step = (1/freq)
    new_freq = freq / n_models
    
    for i in range(n_models):
        offset_list[i] = i*offset_step 

    return offset_list, new_freq 
=======

def jacobian(
    fun: Callable,
    x: Union[np.ndarray, State],
    step_size=None,
    method="forward",
    *args,
    **kwargs,
) -> np.ndarray:
    """
    Compute the Jacobian of a function. Example use:

    .. code-block:: python

        x = np.array([1, 2]).reshape((-1,1))
        
        A = np.array([[1, 2], [3, 4]])
        def fun(x):
            return 1/np.sqrt(x.T @ A.T @ A @ x)

        jac_test = jacobian(fun, x, method=method)
        jac_true = (- x.T @ A.T @ A)/((x.T @ A.T @ A @ x)**(3/2))

        assert np.allclose(jac_test, jac_true, atol=1e-6)

    Parameters
    ----------
    fun : Callable
        function to compute the Jacobian of
    x : Union[np.ndarray, State]
        input to the function
    step_size : float, optional
        finite difference step size, by default 1e-6
    method : str, optional
        "forward", "central" or "cs", by default "forward". "forward" calculates
        using a forward finite difference procedure. "central" calculates using
        a central finite difference procedure. "cs" calculates using the
        complex-step procedure. If using "cs", you must be careful to ensure 
        that the function can handle and propagate through complex 
        components.

    Returns
    -------
    np.ndarray with shape (M, N)
        Jacobian of the function, where ``M`` is the DOF of the output and
        ``N`` is the DOF of the input.
    """
    x = x.copy() 

    if step_size is None:
        if method=="cs":
            step_size = 1e-16
        else:
            step_size = 1e-6

    # Check if input has a plus method. otherwise, assume it will behave
    # like a numpy array
    if hasattr(x, "plus"):
        input_plus = lambda x, dx: x.plus(dx)
    else:
        input_plus = lambda x, dx: x + dx.reshape(x.shape)

    Y_bar: State = fun(x.copy(), *args, **kwargs)

    # Check if output has a minus method. otherwise, assume it will behave
    # like a numpy array 
    if hasattr(Y_bar, "minus"):
        output_diff = lambda Y, Y_bar: Y.minus(Y_bar)
    else:
        output_diff = lambda Y, Y_bar: Y - Y_bar



    func_to_diff = lambda dx : output_diff(fun(input_plus(x, dx), *args, **kwargs), Y_bar)

    # Check if input/output has a dof attribute. otherwise, assume it will
    # behave like a numpy array and use the `.size` attribute to get
    # the DOF of the input/output
    if hasattr(x, "dof"):
        N = x.dof
    else:
        N = x.size

    if hasattr(Y_bar, "dof"):
        M = Y_bar.dof
    else:
        M = Y_bar.size


    Y_bar_diff = func_to_diff(np.zeros((N,)))
    jac_fd = np.zeros((M, N))

    # Main loop to calculate jacobian
    for i in range(N):
        dx = np.zeros((N))
        dx[i] = step_size

        if method == "forward":
            Y_plus: State = func_to_diff(dx.copy())
            jac_fd[:, i] = (Y_plus - Y_bar_diff).ravel() / step_size

        elif method == "central":
            Y_plus = func_to_diff(dx.copy())
            Y_minus = func_to_diff(-dx.copy())
            jac_fd[:, i] = (Y_plus - Y_minus).ravel() / (2*step_size)

        elif method == "cs":
            Y_imag: State = func_to_diff(1j*dx.copy())
            jac_fd[:, i] = np.imag(Y_imag).ravel() / step_size

        else:
            raise ValueError(f"Unknown method '{method}'. "
                             "Must be 'forward', 'central' or 'cs")


    return jac_fd
>>>>>>> ffc3aeae
<|MERGE_RESOLUTION|>--- conflicted
+++ resolved
@@ -1052,6 +1052,17 @@
 
     return out
 
+def schedule_sequential_measurements(model_list, freq):
+    # TODO: Add documentation and tests 
+    n_models = len(model_list)
+    offset_list = [None]*n_models
+    offset_step = (1/freq)
+    new_freq = freq / n_models
+    
+    for i in range(n_models):
+        offset_list[i] = i*offset_step 
+
+    return offset_list, new_freq 
 
 def associate_stamps(
     first_stamps: List[float],
@@ -1144,19 +1155,6 @@
 
     return out
 
-<<<<<<< HEAD
-def schedule_sequential_measurements(model_list, freq):
-    # TODO: Add documentation and tests 
-    n_models = len(model_list)
-    offset_list = [None]*n_models
-    offset_step = (1/freq)
-    new_freq = freq / n_models
-    
-    for i in range(n_models):
-        offset_list[i] = i*offset_step 
-
-    return offset_list, new_freq 
-=======
 
 def jacobian(
     fun: Callable,
@@ -1272,5 +1270,4 @@
                              "Must be 'forward', 'central' or 'cs")
 
 
-    return jac_fd
->>>>>>> ffc3aeae
+    return jac_fd